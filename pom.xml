--- conflicted
+++ resolved
@@ -1,259 +1,8 @@
-<<<<<<< HEAD
-<?xml version="1.0"?>
-<project xmlns="http://maven.apache.org/POM/4.0.0" xmlns:xsi="http://www.w3.org/2001/XMLSchema-instance"
-         xsi:schemaLocation="http://maven.apache.org/POM/4.0.0 http://maven.apache.org/maven-v4_0_0.xsd">
-    <modelVersion>4.0.0</modelVersion>
-    <groupId>com.github.martinpaljak</groupId>
-    <artifactId>globalplatformpro</artifactId>
-    <packaging>jar</packaging>
-    <version>0.3.10-rc6</version>
-    <name>GlobalPlatformPro</name>
-    <url>https://github.com/martinpaljak/GlobalPlatformPro</url>
-    <description>Manage applets and keys on JavaCard-s like a pro</description>
-    <properties>
-        <project.build.sourceEncoding>UTF-8</project.build.sourceEncoding>
-    </properties>
-    <dependencies>
-        <!-- https://mvnrepository.com/artifact/com.github.martinpaljak/apdu4j -->
-        <dependency>
-            <groupId>com.github.martinpaljak</groupId>
-            <artifactId>apdu4j</artifactId>
-            <version>17.11.26</version>
-        </dependency>
-        <!-- https://mvnrepository.com/artifact/com.google.code.gson/gson -->
-        <dependency>
-            <groupId>com.google.code.gson</groupId>
-            <artifactId>gson</artifactId>
-            <version>2.8.2</version>
-        </dependency>
-        <!-- https://mvnrepository.com/artifact/org.apache.httpcomponents/httpclient -->
-        <dependency>
-            <groupId>org.apache.httpcomponents</groupId>
-            <artifactId>httpclient</artifactId>
-            <version>4.5.5</version>
-        </dependency>
-        <!-- https://mvnrepository.com/artifact/org.slf4j/slf4j-simple -->
-        <dependency>
-            <groupId>org.slf4j</groupId>
-            <artifactId>slf4j-simple</artifactId>
-            <version>1.7.25</version>
-        </dependency>
-        <!-- https://mvnrepository.com/artifact/org.slf4j/slf4j-api -->
-        <dependency>
-            <groupId>org.slf4j</groupId>
-            <artifactId>slf4j-api</artifactId>
-            <version>1.7.25</version>
-        </dependency>
-        <!-- https://mvnrepository.com/artifact/org.bouncycastle/bcprov-jdk15on -->
-        <dependency>
-            <groupId>org.bouncycastle</groupId>
-            <artifactId>bcprov-jdk15on</artifactId>
-            <version>1.59</version>
-        </dependency>
-        <!-- https://mvnrepository.com/artifact/net.sf.jopt-simple/jopt-simple -->
-        <dependency>
-            <groupId>net.sf.jopt-simple</groupId>
-            <artifactId>jopt-simple</artifactId>
-            <version>5.0.4</version>
-        </dependency>
-        <!-- https://mvnrepository.com/artifact/com.payneteasy/ber-tlv -->
-        <dependency>
-            <groupId>com.payneteasy</groupId>
-            <artifactId>ber-tlv</artifactId>
-            <version>1.0-8</version>
-        </dependency>
-        <dependency>
-            <groupId>junit</groupId>
-            <artifactId>junit</artifactId>
-            <version>4.12</version>
-            <scope>test</scope>
-        </dependency>
-    </dependencies>
-    <distributionManagement>
-        <repository>
-            <id>ossrh</id>
-            <url>https://oss.sonatype.org/service/local/staging/deploy/maven2/</url>
-        </repository>
-    </distributionManagement>
-    <profiles>
-        <profile>
-            <id>sign</id>
-            <build>
-                <plugins>
-                    <plugin>
-                        <groupId>org.apache.maven.plugins</groupId>
-                        <artifactId>maven-gpg-plugin</artifactId>
-                        <version>1.6</version>
-                        <executions>
-                            <execution>
-                                <id>sign-artifacts</id>
-                                <phase>verify</phase>
-                                <goals>
-                                    <goal>sign</goal>
-                                </goals>
-                            </execution>
-                        </executions>
-                    </plugin>
-                </plugins>
-            </build>
-        </profile>
-    </profiles>
-    <build>
-        <resources>
-            <resource>
-                <directory>target/generated-resources</directory>
-            </resource>
-            <resource>
-                <directory>src/main/resources</directory>
-            </resource>
-        </resources>
-        <plugins>
-            <plugin>
-                <groupId>org.codehaus.mojo</groupId>
-                <artifactId>exec-maven-plugin</artifactId>
-                <version>1.6.0</version>
-                <configuration>
-                    <mainClass>pro.javacard.gp.GPTool</mainClass>
-                </configuration>
-            </plugin>
-            <plugin>
-                <groupId>org.apache.maven.plugins</groupId>
-                <artifactId>maven-compiler-plugin</artifactId>
-                <version>3.7.0</version>
-                <configuration>
-                    <source>1.8</source>
-                    <target>1.8</target>
-                    <debug>true</debug>
-                    <debuglevel>lines,vars,source</debuglevel>
-                    <compilerArgs>
-                        <arg>-XDenableSunApiLintControl</arg>
-                        <arg>-Xlint:deprecation</arg>
-                        <arg>-Xlint:unchecked</arg>
-                        <arg>-Xlint:sunapi</arg>
-                    </compilerArgs>
-                </configuration>
-            </plugin>
-            <plugin>
-                <groupId>org.apache.maven.plugins</groupId>
-                <artifactId>maven-shade-plugin</artifactId>
-                <version>3.0.0</version>
-                <executions>
-                    <execution>
-                        <phase>package</phase>
-                        <goals>
-                            <goal>shade</goal>
-                        </goals>
-                        <configuration>
-                            <finalName>gp</finalName>
-                            <transformers>
-                                <transformer
-                                        implementation="org.apache.maven.plugins.shade.resource.ManifestResourceTransformer">
-                                    <mainClass>pro.javacard.gp.GPTool</mainClass>
-                                </transformer>
-                            </transformers>
-                            <filters>
-                                <filter>
-                                    <artifact>*:*</artifact>
-                                    <excludes>
-                                        <exclude>META-INF/*.SF</exclude>
-                                        <exclude>META-INF/*.DSA</exclude>
-                                        <exclude>META-INF/*.RSA</exclude>
-                                        <exclude>META-INF/maven/**</exclude>
-                                    </excludes>
-                                </filter>
-                            </filters>
-                        </configuration>
-                    </execution>
-                </executions>
-            </plugin>
-            <plugin>
-                <groupId>org.sonatype.plugins</groupId>
-                <artifactId>nexus-staging-maven-plugin</artifactId>
-                <version>1.6.8</version>
-                <extensions>true</extensions>
-                <configuration>
-                    <serverId>ossrh</serverId>
-                    <nexusUrl>https://oss.sonatype.org/</nexusUrl>
-                    <autoReleaseAfterClose>true</autoReleaseAfterClose>
-                </configuration>
-            </plugin>
-            <plugin>
-                <groupId>org.apache.maven.plugins</groupId>
-                <artifactId>maven-source-plugin</artifactId>
-                <version>2.4</version>
-                <executions>
-                    <execution>
-                        <id>attach-sources</id>
-                        <goals>
-                            <goal>jar-no-fork</goal>
-                        </goals>
-                    </execution>
-                </executions>
-            </plugin>
-            <plugin>
-                <groupId>org.apache.maven.plugins</groupId>
-                <artifactId>maven-javadoc-plugin</artifactId>
-                <version>2.10.4</version>
-                <executions>
-                    <execution>
-                        <id>attach-javadocs</id>
-                        <goals>
-                            <goal>jar</goal>
-                        </goals>
-                    </execution>
-                </executions>
-            </plugin>
-            <plugin>
-                <groupId>io.github.zlika</groupId>
-                <artifactId>reproducible-build-maven-plugin</artifactId>
-                <version>0.3</version>
-                <executions>
-                    <execution>
-                        <phase>package</phase>
-                        <goals>
-                            <goal>strip-jar</goal>
-                        </goals>
-                    </execution>
-                </executions>
-            </plugin>
-            <plugin>
-                <artifactId>maven-install-plugin</artifactId>
-                <version>2.4</version>
-                <configuration>
-                    <createChecksum>true</createChecksum>
-                </configuration>
-            </plugin>
-        </plugins>
-    </build>
-    <licenses>
-        <license>
-            <name>LGPL-3.0</name>
-            <url>https://github.com/martinpaljak/GlobalPlatformPro/blob/master/LICENSE</url>
-            <distribution>repo</distribution>
-            <comments>Some files under MIT</comments>
-        </license>
-    </licenses>
-    <scm>
-        <url>https://github.com/martinpaljak/GlobalPlatformPro</url>
-    </scm>
-    <developers>
-        <developer>
-            <id>martinpaljak</id>
-            <name>Martin Paljak</name>
-            <email>martin@martinpaljak.net</email>
-            <url>https://github.com/martinpaljak</url>
-            <roles>
-                <role>developer</role>
-            </roles>
-        </developer>
-    </developers>
-</project>
-=======
 <?xml version="1.0"?>
 <project xmlns="http://maven.apache.org/POM/4.0.0" xmlns:xsi="http://www.w3.org/2001/XMLSchema-instance" xsi:schemaLocation="http://maven.apache.org/POM/4.0.0 http://maven.apache.org/maven-v4_0_0.xsd">
     <modelVersion>4.0.0</modelVersion>
     <parent>
-        <groupId>com.github.martinpaljak</groupId>
+    <groupId>com.github.martinpaljak</groupId>
         <artifactId>javacard</artifactId>
         <version>18.10.04</version>
     </parent>
@@ -349,28 +98,6 @@
         </resources>
         <plugins>
             <plugin>
-                <groupId>org.codehaus.mojo</groupId>
-                <artifactId>exec-maven-plugin</artifactId>
-                <version>1.6.0</version>
-                <executions>
-                    <execution>
-                        <id>git-version</id>
-                        <phase>generate-resources</phase>
-                        <goals>
-                            <goal>exec</goal>
-                        </goals>
-                    </execution>
-                </executions>
-                <configuration>
-                    <executable>sh</executable>
-                    <outputFile>target/generated-resources/pro/javacard/gp/pro_version.txt</outputFile>
-                    <arguments>
-                        <argument>-c</argument>
-                        <argument>[ "x$GPPRO_VERSION" = "x" ] &amp;&amp; git describe --tags --always --long --dirty || echo "$GPPRO_VERSION"</argument>
-                    </arguments>
-                </configuration>
-            </plugin>
-            <plugin>
                 <groupId>org.apache.maven.plugins</groupId>
                 <artifactId>maven-shade-plugin</artifactId>
                 <version>3.0.0</version>
@@ -404,5 +131,4 @@
             </plugin>
         </plugins>
     </build>
-</project>
->>>>>>> eff3cf30
+</project>
/*
 * gpj - Global Platform for Java SmartCardIO
 *
 * Copyright (C) 2009 Wojciech Mostowski, woj@cs.ru.nl
 * Copyright (C) 2009 Francois Kooman, F.Kooman@student.science.ru.nl
 *
 * This library is free software; you can redistribute it and/or
 * modify it under the terms of the GNU Lesser General Public
 * License as published by the Free Software Foundation; either
 * version 3.0 of the License, or (at your option) any later version.
 *
 * This library is distributed in the hope that it will be useful,
 * but WITHOUT ANY WARRANTY; without even the implied warranty of
 * MERCHANTABILITY or FITNESS FOR A PARTICULAR PURPOSE.  See the GNU
 * Lesser General Public License for more details.
 *
 * You should have received a copy of the GNU Lesser General Public
 * License along with this library; if not, write to the Free Software
 * Foundation, Inc., 51 Franklin Street, Fifth Floor, Boston, MA 02110-1301 USA
 *
 */

package pro.javacard.gp;

import java.util.ArrayList;
import java.util.Iterator;
import java.util.LinkedHashMap;
import java.util.List;

import apdu4j.HexUtils;
import com.payneteasy.tlv.BerTag;
import com.payneteasy.tlv.BerTlv;
import com.payneteasy.tlv.BerTlvParser;
import com.payneteasy.tlv.BerTlvs;

import org.slf4j.Logger;
import org.slf4j.LoggerFactory;

import pro.javacard.gp.GPRegistryEntry.Kind;
import pro.javacard.gp.GPRegistryEntry.Privilege;
import pro.javacard.gp.GPRegistryEntry.Privileges;
import pro.javacard.gp.GlobalPlatform.GPSpec;



/**
 * Convenience class managing a vector of {@link GPRegistryEntry
 * AIDRegistryEntries} with search functionality.
 *
 * Implements {@code Iterable<GPRegistryEntry} to permit foreach loops such as
 * {@code for(GPRegistryEntry e : registry) ...}.
 */
public class GPRegistry implements Iterable<GPRegistryEntry> {
	private static final Logger logger = LoggerFactory.getLogger(GPRegistry.class);
	boolean tags = true; // XXX (visibility) true if newer tags format should be used for parsing, false otherwise
	LinkedHashMap<AID, GPRegistryEntry> entries = new LinkedHashMap<>();

	/**
	 * Add one entry to this registry.
	 *
	 * @param entry
	 */
	public void add(GPRegistryEntry entry) {
		// "fix" the kind at a single location.
		if (entry instanceof GPRegistryEntryApp) {
			GPRegistryEntryApp app = (GPRegistryEntryApp) entry;
			if (app.getPrivileges().has(Privilege.SecurityDomain) && entry.getType() == Kind.Application) {
				entry.setType(Kind.SecurityDomain);
			}
		}
		// XXX Legacy, combined with logic in GlobalPlatform.getStatus()
		GPRegistryEntry existing = entries.get(entry.getAID());
		if (existing != null && existing.getType() != entry.getType()) {
			// OP201 cards list the ISD AID as load file.
			// FIXME: different types with same AID.
			logger.warn("Duplicate entry! " + existing + " vs " + entry);
			return;
		}
		entries.put(entry.getAID(), entry);
	}

	/**
	 * Returns an iterator that iterates over all entries in this registry.
	 *
	 * @return iterator
	 */
	public Iterator<GPRegistryEntry> iterator() {
		return entries.values().iterator();
	}


	/**
	 * Returns a list of all packages in this registry.
	 *
	 * @return a list of all packages
	 */
	public List<GPRegistryEntryPkg> allPackages() {
		List<GPRegistryEntryPkg> res = new ArrayList<GPRegistryEntryPkg>();
		for (GPRegistryEntry e : entries.values()) {
			if (e.isPackage()) {
				res.add((GPRegistryEntryPkg)e);
			}
		}
		return res;
	}

	public List<AID> allPackageAIDs() {
		List<AID> res = new ArrayList<AID>();
		for (GPRegistryEntry e : entries.values()) {
			if (e.isPackage()) {
				res.add(e.getAID());
			}
		}
		return res;
	}
	public List<AID> allAppletAIDs() {
		List<AID> res = new ArrayList<AID>();
		for (GPRegistryEntry e : entries.values()) {
			if (e.isApplet()) {
				res.add(e.getAID());
			}
		}
		return res;
	}

	public List<AID> allAIDs() {
		List<AID> res = new ArrayList<AID>();
		for (GPRegistryEntry e : entries.values()) {
			res.add(e.getAID());
		}
		return res;
	}
	/**
	 * Returns a list of all applets in this registry.
	 *
	 * @return a list of all applets
	 */
	public List<GPRegistryEntryApp> allApplets() {
		List<GPRegistryEntryApp> res = new ArrayList<GPRegistryEntryApp>();
		for (GPRegistryEntry e : entries.values()) {
			if (e.isApplet()) {
				res.add((GPRegistryEntryApp)e);
			}
		}
		return res;
	}

	public List<GPRegistryEntryApp> allDomains() {
		List<GPRegistryEntryApp> res = new ArrayList<>();
		for (GPRegistryEntry e : entries.values()) {
			if (e.isDomain()) {
				res.add((GPRegistryEntryApp)e);
			}
		}
		return res;
	}

	public AID getDefaultSelectedAID() {
		for (GPRegistryEntryApp e : allApplets()) {
			if (e.getPrivileges().has(Privilege.CardReset)) {
				return e.getAID();
			}
		}
		return null;
	}

	public AID getDefaultSelectedPackageAID() {
		AID defaultAID = getDefaultSelectedAID();
		if (defaultAID != null) {
			for (GPRegistryEntryPkg e : allPackages()) {
				if (e.getModules().contains(defaultAID))
					return e.getAID();
			}
			// Did not get a hit. Loop packages and look for prefixes
			for (GPRegistryEntryPkg e : allPackages()) {
				if (defaultAID.toString().startsWith(e.getAID().toString()))
					return e.getAID();
			}
		}
		return null;
	}

	// Shorthand
	public GPRegistryEntryApp getISD() {
		for (GPRegistryEntryApp a: allDomains()) {
			if (a.getType() == Kind.IssuerSecurityDomain) {
				return a;
			}
		}
		// Could happen if the registry is a view from SSD
		return null;
	}

	private void populate_legacy(int p1, byte[] data, Kind type, GPSpec spec) throws GPDataException {
		int offset = 0;
		try {
			while (offset < data.length) {
				int len = data[offset++];
				AID aid = new AID(data, offset, len);
				offset += len;
				int lifecycle = (data[offset++] & 0xFF);
				byte privileges = data[offset++];

				if (type == Kind.IssuerSecurityDomain || type == Kind.Application) {
					GPRegistryEntryApp app = new GPRegistryEntryApp();
					app.setType(type);
					app.setAID(aid);
					app.setPrivileges(Privileges.fromByte(privileges));
					app.setLifeCycle(lifecycle);
					add(app);
				} else if (type == Kind.ExecutableLoadFile) {
					if (privileges != 0x00) {
						throw new GPDataException("Privileges of Load File is not 0x00");
					}
					GPRegistryEntryPkg pkg = new GPRegistryEntryPkg();
					pkg.setAID(aid);
					pkg.setLifeCycle(lifecycle);
					pkg.setType(type);
					// Modules TODO: remove
					if (spec != GPSpec.OP201 && p1 != 0x20) {
						int num = data[offset++];
						for (int i = 0; i < num; i++) {
							len = data[offset++] & 0xFF;
							aid = new AID(data, offset, len);
							offset += len;
							pkg.addModule(aid);
						}
					}
					add(pkg);
				}
			}
		} catch (ArrayIndexOutOfBoundsException e) {
			throw new GPDataException("Invalid response to GET STATUS", e);
		}
	}

	private void populate_tags(byte[] data, Kind type) throws GPDataException {

		BerTlvParser parser = new BerTlvParser();
		BerTlvs tlvs = parser.parse(data);

		for (BerTlv t: tlvs.findAll(new BerTag(0xE3))) {
			GPRegistryEntryApp app = new GPRegistryEntryApp();
			GPRegistryEntryPkg pkg = new GPRegistryEntryPkg();
			if (t.isConstructed()) {
				BerTlv aid = t.find(new BerTag(0x4f));
				if (aid != null) {
					AID aidv = new AID(aid.getBytesValue());
					app.setAID(aidv);
					pkg.setAID(aidv);
				}
				BerTlv lifecycletag = t.find(new BerTag(0x9F, 0x70));
				if (lifecycletag != null) {
					app.setLifeCycle(lifecycletag.getBytesValue()[0] & 0xFF);
					pkg.setLifeCycle(lifecycletag.getBytesValue()[0] & 0xFF);
				}

				BerTlv privstag = t.find(new BerTag(0xC5));
				if (privstag != null) {
					Privileges privs = Privileges.fromBytes(privstag.getBytesValue());
					app.setPrivileges(privs);
				}
				for (BerTlv cf: t.findAll(new BerTag(0xCF))) {
					logger.debug("CF=" + cf.getHexValue());
					// FIXME: how to expose?
				}

				BerTlv loadfiletag = t.find(new BerTag(0xC4));
				if (loadfiletag != null) {
					app.setLoadFile(new AID(loadfiletag.getBytesValue()));
				}
				BerTlv versiontag = t.find(new BerTag(0xCE));
				if (versiontag != null) {
					pkg.setVersion(versiontag.getBytesValue());
				}

				for (BerTlv lf: t.findAll(new BerTag(0x84))) {
					pkg.addModule(new AID(lf.getBytesValue()));
				}

				BerTlv domaintag = t.find(new BerTag(0xCC));
				if (domaintag != null) {
					app.setDomain(new AID(domaintag.getBytesValue()));
					pkg.setDomain(new AID(domaintag.getBytesValue()));
				}
			}

			// Construct entry
			if (type == Kind.ExecutableLoadFile) {
				pkg.setType(type);
				add(pkg);
			} else {
				app.setType(type);
				add(app);
			}
		}
	}

	// FIXME: this is ugly
	public void parse(int p1, byte[] data, Kind type, GPSpec spec) throws GPDataException {
		data = StupidFixes.fix_get_status(data);
		if (tags) {
			populate_tags(data, type);
		} else {
			populate_legacy(p1, data, type, spec);
		}
	}

<<<<<<< HEAD
	public static void main(String[] args) throws Exception {
		byte[] r = HexUtils.hex2bin("E3124F07A00000015100009F700107C5EA028000");
		GPRegistry g = new GPRegistry();
		g.parse(0x80, r, Kind.IssuerSecurityDomain, GPSpec.GP22);
		GPCommands.listRegistry(g, System.out, true);
	}
=======
>>>>>>> f1dcf349
}<|MERGE_RESOLUTION|>--- conflicted
+++ resolved
@@ -306,13 +306,10 @@
 		}
 	}
 
-<<<<<<< HEAD
 	public static void main(String[] args) throws Exception {
 		byte[] r = HexUtils.hex2bin("E3124F07A00000015100009F700107C5EA028000");
 		GPRegistry g = new GPRegistry();
 		g.parse(0x80, r, Kind.IssuerSecurityDomain, GPSpec.GP22);
 		GPCommands.listRegistry(g, System.out, true);
 	}
-=======
->>>>>>> f1dcf349
 }